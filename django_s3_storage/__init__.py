--- conflicted
+++ resolved
@@ -3,8 +3,4 @@
 """
 
 
-<<<<<<< HEAD
-__version__ = (0, 12, 2, 'twisto', 6)
-=======
-__version__ = (0, 13, 2)
->>>>>>> bc610cb1
+__version__ = (0, 13, 2, 'twisto', 1)