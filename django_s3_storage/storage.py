from __future__ import unicode_literals

import gzip
import mimetypes
import os
import posixpath
import shutil
from contextlib import closing
from functools import wraps
from io import TextIOBase
from tempfile import SpooledTemporaryFile
from threading import local
from urllib.parse import urljoin, urlsplit, urlunsplit

import boto3
from botocore.client import Config
from botocore.exceptions import ClientError
from django.conf import settings
from django.contrib.staticfiles.storage import ManifestFilesMixin
from django.core.exceptions import ImproperlyConfigured
from django.core.files.base import File
from django.core.files.storage import Storage
from django.core.signals import setting_changed
from django.utils.deconstruct import deconstructible
from django.utils.encoding import filepath_to_uri, force_bytes, force_str, force_text
from django.utils.timezone import make_naive, utc
import magic


<<<<<<< HEAD
# Some parts of Django expect an IOError, other parts expect an OSError, so this class inherits both!
# In Python 3, the distinction is irrelevant, but in Python 2 they are distinct classes.
if OSError is IOError:
    class S3Error(OSError):
        pass
else:
    class S3Error(OSError, IOError):
        pass

mime_detector = magic.Magic(mime=True)
READ_MAGIC_BYTES = 1024  # Most of the file types can be identified from the header - don't read the whole file.


=======
>>>>>>> bc610cb1
def _wrap_errors(func):
    @wraps(func)
    def _do_wrap_errors(self, name, *args, **kwargs):
        try:
            return func(self, name, *args, **kwargs)
        except ClientError as ex:
            code = ex.response.get("Error", {}).get("Code", "Unknown")
            err_cls = OSError
            if code == "NoSuchKey":
                err_cls = FileNotFoundError
            raise err_cls("S3Storage error at {!r}: {}".format(name, force_text(ex)))
    return _do_wrap_errors


def _callable_setting(value, name):
    return value(name) if callable(value) else value


def _temporary_file():
    return SpooledTemporaryFile(max_size=1024*1024*10)  # 10 MB.


def _to_sys_path(name):
    return name.replace("/", os.sep)


def _to_posix_path(name):
    return name.replace(os.sep, "/")


def _wrap_path_impl(func):
    @wraps(func)
    def do_wrap_path_impl(self, name, *args, **kwargs):
        # The default implementations of most storage methods assume that system-native paths are used. But we deal with
        # posix paths. We fix this by converting paths to system form, passing them to the default implementation, then
        # converting them back to posix paths.
        return _to_posix_path(func(self, _to_sys_path(name), *args, **kwargs))
    return do_wrap_path_impl


def unpickle_helper(cls, kwargs):
    return cls(**kwargs)


Settings = type(force_str("Settings"), (), {})


_UNCOMPRESSED_SIZE_META_KEY = "uncompressed_size"


class S3File(File):

    """
    A file returned from Amazon S3.
    """

    def __init__(self, file, name, storage):
        super(S3File, self).__init__(file, name)
        self._storage = storage

    def open(self, mode="rb"):
        if self.closed:
            self.file = self._storage.open(self.name, mode).file
        return super(S3File, self).open(mode)


class _Local(local):

    """
    Thread-local connection manager.

    Boto3 objects are not thread-safe.
    http://boto3.readthedocs.io/en/latest/guide/resources.html#multithreading-multiprocessing
    """

    def __init__(self, storage):
        connection_kwargs = {
            "region_name": storage.settings.AWS_REGION,
        }
        if storage.settings.AWS_ACCESS_KEY_ID:
            connection_kwargs["aws_access_key_id"] = storage.settings.AWS_ACCESS_KEY_ID
        if storage.settings.AWS_SECRET_ACCESS_KEY:
            connection_kwargs["aws_secret_access_key"] = storage.settings.AWS_SECRET_ACCESS_KEY
        if storage.settings.AWS_SESSION_TOKEN:
            connection_kwargs["aws_session_token"] = storage.settings.AWS_SESSION_TOKEN
        if storage.settings.AWS_S3_ENDPOINT_URL:
            connection_kwargs["endpoint_url"] = storage.settings.AWS_S3_ENDPOINT_URL
        self.session = boto3.session.Session()
        self.s3_connection = self.session.client("s3", config=Config(
            s3={"addressing_style": storage.settings.AWS_S3_ADDRESSING_STYLE},
            signature_version=storage.settings.AWS_S3_SIGNATURE_VERSION,
        ), **connection_kwargs)


@deconstructible
class S3Storage(Storage):

    """
    An implementation of Django file storage over S3.
    """

    default_auth_settings = {
        "AWS_REGION": "us-east-1",
        "AWS_ACCESS_KEY_ID": "",
        "AWS_SECRET_ACCESS_KEY": "",
        "AWS_SESSION_TOKEN": "",
    }

    default_s3_settings = {
        "AWS_S3_BUCKET_NAME": "",
        "AWS_S3_ADDRESSING_STYLE": "auto",
        "AWS_S3_ENDPOINT_URL": "",
        "AWS_S3_KEY_PREFIX": "",
        "AWS_S3_BUCKET_AUTH": True,
        "AWS_S3_MAX_AGE_SECONDS": 60 * 60,  # 1 hours.
        "AWS_S3_PUBLIC_URL": "",
        "AWS_S3_REDUCED_REDUNDANCY": False,
        "AWS_S3_CONTENT_DISPOSITION": "",
        "AWS_S3_CONTENT_LANGUAGE": "",
        "AWS_S3_METADATA": {},
        "AWS_S3_ENCRYPT_KEY": False,
        "AWS_S3_KMS_ENCRYPTION_KEY_ID": "",
        "AWS_S3_GZIP": True,
        "AWS_S3_SIGNATURE_VERSION": "s3v4",
        "AWS_S3_FILE_OVERWRITE": False
    }

    s3_settings_suffix = ""

    def _setup(self):
        self.settings = Settings()
        # Configure own settings.
        for setting_key, setting_default_value in self.default_auth_settings.items():
            setattr(
                self.settings,
                setting_key,
                self._kwargs.get(
                    setting_key.lower(),
                    getattr(settings, setting_key, setting_default_value),
                ),
            )
        for setting_key, setting_default_value in self.default_s3_settings.items():
            setattr(
                self.settings,
                setting_key,
                self._kwargs.get(
                    setting_key.lower(),
                    getattr(settings, setting_key + self.s3_settings_suffix, setting_default_value),
                ),
            )
        # Validate settings.
        if not self.settings.AWS_S3_BUCKET_NAME:
            raise ImproperlyConfigured(f"Setting AWS_S3_BUCKET_NAME{self.s3_settings_suffix} is required.")
        if self.settings.AWS_S3_PUBLIC_URL and self.settings.AWS_S3_BUCKET_AUTH:
            raise ImproperlyConfigured(
                f"Cannot use AWS_S3_BUCKET_AUTH{self.s3_settings_suffix} "
                f"with AWS_S3_PUBLIC_URL{self.s3_settings_suffix}."
            )
        # Create a thread-local connection manager.
        self._connections = _Local(self)

    @property
    def s3_connection(self):
        return self._connections.s3_connection

    def _setting_changed_received(self, setting, **kwargs):
        if setting.startswith("AWS_"):
            self._setup()

    def __init__(self, **kwargs):
        # Check for unknown kwargs.
        for kwarg_key in kwargs.keys():
            if (
                kwarg_key.upper() not in self.default_auth_settings and
                kwarg_key.upper() not in self.default_s3_settings
            ):
                raise ImproperlyConfigured("Unknown S3Storage parameter: {}".format(kwarg_key))
        # Set up the storage.
        self._kwargs = kwargs
        self._setup()
        # Re-initialize the storage if an AWS setting changes.
        setting_changed.connect(self._setting_changed_received)
        # All done!
        super(S3Storage, self).__init__()

    def __reduce__(self):
        return unpickle_helper, (self.__class__, self._kwargs)

    # Helpers.

    def _get_key_name(self, name):
        if name.startswith("/"):
            name = name[1:]
        return posixpath.normpath(posixpath.join(self.settings.AWS_S3_KEY_PREFIX, _to_posix_path(name)))

    def _object_params(self, name):
        params = {
            "Bucket": self.settings.AWS_S3_BUCKET_NAME,
            "Key": self._get_key_name(name),
        }
        return params

    def _object_put_params(self, name):
        # Set basic params.
        params = {
            "ACL": "private" if self.settings.AWS_S3_BUCKET_AUTH else "public-read",
            "CacheControl": "{privacy},max-age={max_age}".format(
                privacy="private" if self.settings.AWS_S3_BUCKET_AUTH else "public",
                max_age=self.settings.AWS_S3_MAX_AGE_SECONDS,
            ),
            "Metadata": {
                key: _callable_setting(value, name)
                for key, value
                in self.settings.AWS_S3_METADATA.items()
            },
            "StorageClass": "REDUCED_REDUNDANCY" if self.settings.AWS_S3_REDUCED_REDUNDANCY else "STANDARD",
        }
        params.update(self._object_params(name))
        # Set content disposition.
        content_disposition = _callable_setting(self.settings.AWS_S3_CONTENT_DISPOSITION, name)
        if content_disposition:
            params["ContentDisposition"] = content_disposition
        # Set content langauge.
        content_langauge = _callable_setting(self.settings.AWS_S3_CONTENT_LANGUAGE, name)
        if content_langauge:
            params["ContentLanguage"] = content_langauge
        # Set server-side encryption.
        if self.settings.AWS_S3_ENCRYPT_KEY:  # If this if False / None / empty then no encryption
            if isinstance(self.settings.AWS_S3_ENCRYPT_KEY, str):
                params["ServerSideEncryption"] = self.settings.AWS_S3_ENCRYPT_KEY
                if self.settings.AWS_S3_KMS_ENCRYPTION_KEY_ID:
                    params["SSEKMSKeyId"] = self.settings.AWS_S3_KMS_ENCRYPTION_KEY_ID
            else:
                params["ServerSideEncryption"] = "AES256"
        # All done!
        return params

    @_wrap_errors
    def _open(self, name, mode="rb"):
        if mode != "rb":
            raise ValueError("S3 files can only be opened in read-only mode")
        # Load the key into a temporary file. It would be nice to stream the
        # content, but S3 doesn't support seeking, which is sometimes needed.
        obj = self.s3_connection.get_object(**self._object_params(name))
        content = _temporary_file()
        shutil.copyfileobj(obj["Body"], content)
        content.seek(0)
        # Un-gzip if required.
        if obj.get("ContentEncoding") == "gzip":
            content = gzip.GzipFile(name, "rb", fileobj=content)
        # All done!
        return S3File(content, name, self)

    @_wrap_errors
    def _save(self, name, content):
        put_params = self._object_put_params(name)
        temp_files = []
        # The Django file storage API always rewinds the file before saving,
        # therefor so should we.
        content.seek(0)
        # Convert content to bytes.
        if isinstance(content.file, TextIOBase):
            temp_file = _temporary_file()
            temp_files.append(temp_file)
            for chunk in content.chunks():
                temp_file.write(force_bytes(chunk))
            temp_file.seek(0)
            content = temp_file
        content_type = self._get_content_type(content, name)
        put_params["ContentType"] = content_type
        # Calculate the content encoding.
        if self.settings.AWS_S3_GZIP:
            # Check if the content type is compressible.
            content_type_family, content_type_subtype = content_type.lower().split("/")
            content_type_subtype = content_type_subtype.split("+")[-1]
            if content_type_family == "text" or content_type_subtype in ("xml", "json", "html", "javascript"):
                # Compress the content.
                temp_file = _temporary_file()
                temp_files.append(temp_file)
                with closing(gzip.GzipFile(name, "wb", 9, temp_file)) as gzip_file:
                    shutil.copyfileobj(content, gzip_file)
                # Only use the compressed version if the zipped version is actually smaller!
                orig_size = content.tell()
                if temp_file.tell() < orig_size:
                    temp_file.seek(0)
                    content = temp_file
                    put_params["ContentEncoding"] = "gzip"
                    put_params["Metadata"][_UNCOMPRESSED_SIZE_META_KEY] = "{:d}".format(orig_size)
                else:
                    content.seek(0)
        # Save the file.
        self.s3_connection.put_object(Body=content.read(), **put_params)
        # Close all temp files.
        for temp_file in temp_files:
            temp_file.close()
        # All done!
        return name

    @classmethod
    def _get_content_type(cls, content, name):
        try:
            content_type = content.storage_content_type
            if content_type:
                return content_type
        except AttributeError:
            pass

        content_type, _encoding = mimetypes.guess_type(name, strict=False)

        if content_type not in (None, 'application/octet-stream'):
            return content_type

        return cls._get_content_type_from_content(content)

    @classmethod
    def _get_content_type_from_content(cls, content):
        if (hasattr(content, 'file') and hasattr(content.file, 'name')  # This isn't ContentFile...
                and isinstance(content.file.name, str)  # and .name isn't a numeric file descriptor (can be in case of SpooledTemporaryFile)...
                and os.path.exists(content.file.name)):  # and we'll actually find it on disk.
            # Can't use content.name or name directly as it can be set by the user.
            content_type = mime_detector.from_file(content.file.name)
        else:
            content_type = mime_detector.from_buffer(content.read(READ_MAGIC_BYTES))
            content.seek(0)

        return content_type or "application/octet-stream"

    # Subsiduary storage methods.

    @_wrap_path_impl
    def get_valid_name(self, name):
        return super(S3Storage, self).get_valid_name(name)

    @_wrap_path_impl
    def get_available_name(self, name, max_length=None):
        if self.settings.AWS_S3_FILE_OVERWRITE:
            return _to_posix_path(name)
        return super(S3Storage, self).get_available_name(name, max_length=max_length)

    @_wrap_path_impl
    def generate_filename(self, filename):
        return super(S3Storage, self).generate_filename(filename)

    @_wrap_errors
    def meta(self, name):
        """Returns a dictionary of metadata associated with the key."""
        return self.s3_connection.head_object(**self._object_params(name))

    @_wrap_errors
    def delete(self, name):
        self.s3_connection.delete_object(**self._object_params(name))

    def exists(self, name):
        name = _to_posix_path(name)
        if name.endswith("/"):
            # This looks like a directory, but on S3 directories are virtual, so we need to see if the key starts
            # with this prefix.
            results = self.s3_connection.list_objects_v2(
                Bucket=self.settings.AWS_S3_BUCKET_NAME,
                MaxKeys=1,
                Prefix=self._get_key_name(name) + "/",  # Add the slash again, since _get_key_name removes it.
            )
            return "Contents" in results
        # This may be a file or a directory. Check if getting the file metadata throws an error.
        try:
            self.meta(name)
        except OSError:
            # It's not a file, but it might be a directory. Check again that it's not a directory.
            return self.exists(name + "/")
        else:
            return True

    def listdir(self, path):
        path = self._get_key_name(path)
        path = "" if path == "." else path + "/"
        # Look through the paths, parsing out directories and paths.
        files = []
        dirs = []
        paginator = self.s3_connection.get_paginator("list_objects_v2")
        pages = paginator.paginate(
            Bucket=self.settings.AWS_S3_BUCKET_NAME,
            Delimiter="/",
            Prefix=path,
        )
        for page in pages:
            for entry in page.get("Contents", ()):
                files.append(posixpath.relpath(entry["Key"], path))
            for entry in page.get("CommonPrefixes", ()):
                dirs.append(posixpath.relpath(entry["Prefix"], path))
        # All done!
        return dirs, files

    def size(self, name):
        meta = self.meta(name)
        try:
            if meta["ContentEncoding"] == "gzip":
                return int(meta["Metadata"]["uncompressed_size"])
        except KeyError:
            return meta["ContentLength"]

    def url(self, name, extra_params=None):
        # Use a public URL, if specified.
        if self.settings.AWS_S3_PUBLIC_URL:
            if extra_params:
                raise ValueError(
                    "Use of extra_params to generate custom URLs is not allowed "
                    "with AWS_S3_PUBLIC_URL"
                )
            return urljoin(self.settings.AWS_S3_PUBLIC_URL, filepath_to_uri(name))
        # Otherwise, generate the URL.
        params = extra_params.copy() if extra_params else {}
        params.update(self._object_params(name))
        url = self.s3_connection.generate_presigned_url(
            ClientMethod="get_object",
            Params=params,
            ExpiresIn=self.settings.AWS_S3_MAX_AGE_SECONDS,
        )
        # Strip off the query params if we're not interested in bucket auth.
        if not self.settings.AWS_S3_BUCKET_AUTH:
            url = urlunsplit(urlsplit(url)[:3] + ("", "",))
        # All done!
        return url

    def modified_time(self, name):
        return make_naive(self.meta(name)["LastModified"], utc)

    created_time = accessed_time = modified_time

    def get_modified_time(self, name):
        timestamp = self.meta(name)["LastModified"]
        return timestamp if settings.USE_TZ else make_naive(timestamp)

    get_created_time = get_accessed_time = get_modified_time

    def sync_meta_iter(self):
        paginator = self.s3_connection.get_paginator("list_objects_v2")
        pages = paginator.paginate(
            Bucket=self.settings.AWS_S3_BUCKET_NAME,
            Prefix=self.settings.AWS_S3_KEY_PREFIX,
        )
        for page in pages:
            for entry in page.get("Contents", ()):
                name = posixpath.relpath(entry["Key"], self.settings.AWS_S3_KEY_PREFIX)
                try:
                    obj = self.meta(name)
                except OSError:
                    # This may be caused by a race condition, with the entry being deleted before it was accessed.
                    # Alternatively, the key may be something that, when normalized, has a different path, which will
                    # mean that the key's meta cannot be accessed.
                    continue
                put_params = self._object_put_params(name)
                # Set content encoding.
                content_encoding = obj.get("ContentEncoding")
                if content_encoding:
                    put_params["ContentEncoding"] = content_encoding
                    if content_encoding == "gzip":
                        try:
                            put_params["Metadata"][_UNCOMPRESSED_SIZE_META_KEY] = \
                                obj["Metadata"][_UNCOMPRESSED_SIZE_META_KEY]
                        except KeyError:
                            pass
                # Update the metadata.
                self.s3_connection.copy_object(
                    ContentType=obj["ContentType"],
                    CopySource={
                        "Bucket": self.settings.AWS_S3_BUCKET_NAME,
                        "Key": self._get_key_name(name),
                    },
                    MetadataDirective="REPLACE",
                    **put_params
                )
                yield name

    def sync_meta(self):
        for path in self.sync_meta_iter():
            pass


class StaticS3Storage(S3Storage):

    """
    An S3 storage for storing static files.
    """

    default_s3_settings = S3Storage.default_s3_settings.copy()
    default_s3_settings.update({
        "AWS_S3_BUCKET_AUTH": False,
    })

    s3_settings_suffix = "_STATIC"


class ManifestStaticS3Storage(ManifestFilesMixin, StaticS3Storage):

    default_s3_settings = StaticS3Storage.default_s3_settings.copy()
    default_s3_settings.update({
        "AWS_S3_MAX_AGE_SECONDS_CACHED": 60 * 60 * 24 * 365,  # 1 year.
    })

    def post_process(self, *args, **kwargs):
        initial_aws_s3_max_age_seconds = self.settings.AWS_S3_MAX_AGE_SECONDS
        self.settings.AWS_S3_MAX_AGE_SECONDS = self.settings.AWS_S3_MAX_AGE_SECONDS_CACHED
        try:
            for r in super(ManifestStaticS3Storage, self).post_process(*args, **kwargs):
                yield r
        finally:
            self.settings.AWS_S3_MAX_AGE_SECONDS = initial_aws_s3_max_age_seconds<|MERGE_RESOLUTION|>--- conflicted
+++ resolved
@@ -27,22 +27,10 @@
 import magic
 
 
-<<<<<<< HEAD
-# Some parts of Django expect an IOError, other parts expect an OSError, so this class inherits both!
-# In Python 3, the distinction is irrelevant, but in Python 2 they are distinct classes.
-if OSError is IOError:
-    class S3Error(OSError):
-        pass
-else:
-    class S3Error(OSError, IOError):
-        pass
-
 mime_detector = magic.Magic(mime=True)
 READ_MAGIC_BYTES = 1024  # Most of the file types can be identified from the header - don't read the whole file.
 
 
-=======
->>>>>>> bc610cb1
 def _wrap_errors(func):
     @wraps(func)
     def _do_wrap_errors(self, name, *args, **kwargs):
